--- conflicted
+++ resolved
@@ -2,25 +2,12 @@
 name: "Release"
 
 on:
-<<<<<<< HEAD
   release:
     types: [published]
 
 jobs:
   goreleaser:
     name: 'Build and release packages'
-=======
-  push:
-    tags:
-      - "v[0-9]+.[0-9]+.[0-9]+*"
-
-permissions:
-  contents: write
-
-jobs:
-  goreleaser:
-    name: "Release the latest tag"
->>>>>>> 693c4c4b
     runs-on: ubuntu-latest
     permissions:
       contents: write
