<!-- BADGES -->
[![Github release](https://img.shields.io/github/v/release/tofuutils/tenv?style=for-the-badge)](https://github.com/tofuutils/tenv/releases) [![Contributors](https://img.shields.io/github/contributors/tofuutils/tenv?style=for-the-badge)](https://github.com/tofuutils/tenv/graphs/contributors) ![maintenance status](https://img.shields.io/maintenance/yes/2024.svg?style=for-the-badge)


<!-- LOGO -->
<br />
<div align="center">
  <a>
    <img src="assets/logo.png" alt="Logo" width="200" height="200">
  </a>
<h3 align="center">tenv</h3>
  <p align="center">
    Terraform and OpenTofu version manager, written in Go.
    <br />
    ·
    <a href="https://github.com/tofuutils/tenv/issues/new?assignees=&labels=issue%3A+bug&projects=&template=bug_report.md&title=">Report Bug</a>
    ·
    <a href="https://github.com/tofuutils/tenv/issues/new?assignees=&labels=&projects=&template=feature_request.md&title=">Request Feature</a>
  </p>
</div>

<a id="about-the-project"></a>
## About The Project

Welcome to **tenv**, a versatile version manager for [OpenTofu](https://opentofu.org) and [Terraform](https://www.terraform.io/), written in Go. Our tool simplifies the complexity of handling different versions of these powerful tools, ensuring developers and DevOps professionals can focus on what matters most - building and deploying efficiently.

**tenv** is a successor of [tofuenv](https://github.com/tofuutils/tofuenv) and [tfenv](https://github.com/tfutils/tfenv).

<a id="key-features"></a>
### Key Features

- Versatile version management: Easily switch between different versions of Terraform and OpenTofu.
- [Semver 2.0.0](https://semver.org/) Compatibility: Utilizes [go-version](https://github.com/hashicorp/go-version) for semantic versioning and use the [HCL](https://github.com/hashicorp/hcl) parser to extract required version constraint from OpenTofu/Terraform files.
- Signature verification: Supports [cosign](https://github.com/sigstore/cosign) (if present on your machine) and PGP (via [gopenpgp](https://github.com/ProtonMail/gopenpgp)) for verifying OpenTofu signatures. However, unstable OpenTofu versions are signed only with cosign (in this case, if cosign is not found tenv will display a warning).
- Intuitive installation: Simple installation process with Homebrew and manual options.

<a id="table-of-contents"></a>
## Table of Contents
<!-- TABLE OF CONTENTS -->
<details>
  <summary>Table of Contents</summary>
  <ol>
    <li>
      <a href="#about-the-project">About The Project</a>
      <ul>
        <li><a href="#key-features">Key Features</a></li>
      </ul>
    </li>
    <li>
        <a href="#table-of-contents">Table of contents</a>
    </li>
    <li>
      <a href="#getting-started">Getting Started</a>
      <ul>
        <li><a href="#prerequisites">Prerequisites</a></li>
        <li><a href="#installation">Installation</a></li>
      </ul>
    </li>
    <li><a href="#usage">Usage</a></li>
    <li><a href="#environment-variables">Environment variables</a></li>
    <li><a href="#version-files">Version files</a></li>
    <li><a href="#technical-details">Technical details</a></li>
    <li><a href="#contributing">Contributing</a></li>
    <li><a href="#community">Community</a></li>
    <li><a href="#authors">Authors</a></li>
    <li><a href="#licence">Licence</a></li>
  </ol>
</details>


<a id="getting-started"></a>
## Getting Started

<a id="prerequisites"></a>
### Prerequisites
If you need to enable cosign checks, install `cosign` tool via one of the following commands:

<details><summary><b>MacOS (Homebrew)</b></summary><br>

```sh
brew install cosign
```
</details>


<details><summary><b>Alpine Linux</b></summary><br>

```sh
apk add cosign
```
</details>


<details><summary><b>Linux: RPM</b></summary><br>

```sh
LATEST_VERSION=$(curl https://api.github.com/repos/sigstore/cosign/releases/latest | jq -r .tag_name | tr -d "v\", ")
curl -O -L "https://github.com/sigstore/cosign/releases/latest/download/cosign-${LATEST_VERSION}-1.x86_64.rpm"
sudo rpm -ivh cosign-${LATEST_VERSION}.x86_64.rpm
```
</details>
<details><summary><b>Linux: dkpg</b></summary><br>

```sh
LATEST_VERSION=$(curl https://api.github.com/repos/sigstore/cosign/releases/latest | jq -r .tag_name | tr -d "v\", ")
curl -O -L "https://github.com/sigstore/cosign/releases/latest/download/cosign_${LATEST_VERSION}_amd64.deb"
sudo dpkg -i cosign_${LATEST_VERSION}_amd64.deb
```

</details>


<a id="installation"></a>
### Installation

<a id="automatic-installation"></a>
#### Automatic Installation
<details><summary><b>MacOS (Homebrew)</b></summary><br>

```console
brew tap tofuutils/tap
brew install tenv
```
</details>

<details><summary><b>Ubuntu</b></summary><br>

```sh
LATEST_VERSION=$(curl --silent https://api.github.com/repos/tofuutils/tenv/releases/latest|jq -r .tag_name)
curl -O -L "https://github.com/tofuutils/tenv/releases/latest/download/tenv_${LATEST_VERSION}_amd64.deb"
sudo dpkg -i "tenv_${LATEST_VERSION}_amd64.deb"
```

</details>

<a id="manual-installation"></a>
#### Manual Installation
Get the most recent packaged binaries (`.deb`, `.rpm`, `.apk`, `pkg.tar.zst `, `.zip` or `.tar.gz` format) by visiting the [release page](https://github.com/tofuutils/tenv/releases). After downloading, unzip the folder and seamlessly integrate it into your system's `PATH`.

<a id="docker-installation"></a>

#### Docker Installation

You can use dockerized version of tenv via the following command:

```sh
docker run -v ${HOME}/.tenv:/.tenv -u $(id -u) ghcr.io/tofuutils/tenv:latest -r /.tenv help
```

<a id="usage"></a>

## Usage
<<<<<<< HEAD

**tenv** supports [OpenTofu](https://opentofu.org) and [Terraform](https://www.terraform.io/). To manage each binary you can use `tenv` subcommands (manage OpenTofu versions)  or `tenv tf` subcommands (manage Terraform versions). Below is a list of commands that use actual subcommands:
TOFUENV_
=======
**tenv** supports [OpenTofu](https://opentofu.org), [Terragrunt](https://terragrunt.gruntwork.io/) and [Terraform](https://www.terraform.io/). To manage each binary you can use `tenv <tool> <command>`. Below is a list of tools and commands that use actual subcommands:
>>>>>>> f8f5c592

| tool   | env vars                   | description                                    |
| ------ | -------------------------- | ---------------------------------------------- |
| `tofu` | [TOFUENV_](#tofu-env-vars) | [OpenTofu](https://opentofu.org)               |
| `tf`   | [TFENV_](#tf-env-vars)     | [Terraform](https://www.terraform.io/)         |
| `tg`   | [TG_](#tg-env-vars)        | [Terragrunt](https://terragrunt.gruntwork.io/) |

<details><summary><b>tenv &lt;tool&gt; install [version]</b></summary><br>
Install a requested version of <b>&lt;tool&gt;</b> (into <b>&lt;TOOL&gt;_ROOT</b> directory from <b>&lt;TOOL&gt;_REMOTE</b> url).

Without a parameter, the version to use is resolved automatically via the relevant `<TOOL>_VERSION` [environment variable](#environment-variables) or [version file](#version-files)
(searched in the working directory, user home directory, and `<TOOL>_ROOT` directory).

Will default to "latest-stable" when no specified version is found.

If a parameter is passed, available options include:

- an exact [Semver 2.0.0](https://semver.org/) version string to install
- a [version constraint](https://opentofu.org/docs/language/expressions/version-constraints) string (checked against versions available at `<TOOL>_REMOTE` url)
- `latest` or `latest-stable` (checked against versions available at `<TOOL>_REMOTE` url)
- `latest-allowed` or `min-required` to scan your IAC files to detect which version is maximally allowed or minimally required. 
  See [required_version](#required_version) docs.

```console
tenv <tool> install
tenv <tool> install 1.6.0-beta5
tenv <tool> install "~> 1.6.0"
tenv <tool> install latest
tenv <tool> install latest-stable
tenv <tool> install latest-allowed
tenv <tool> install min-required
```
</details>


<details><summary><b>tenv &lt;tool&gt; use [version]</b></summary><br>

Switch the default OpenTofu version to use (set in [version file](#version-files) ).

`tenv use` has a `--working-dir`, `-w` flag to write [version file](#version-files) file in working directory.

Available parameter options:

- an exact [Semver 2.0.0](https://semver.org/) version string to install
- a [version constraint](https://opentofu.org/docs/language/expressions/version-constraints) string (checked against versions available at `<TOOL>_REMOTE` url)
- `latest` or `latest-stable` (checked against versions available at `<TOOL>_REMOTE` url)
- `latest-allowed` or `min-required` to scan your IAC files to detect which version is maximally allowed or minimally required. 
  See [required_version](#required_version) docs.

```console
tenv <tool> use min-required
tenv <tool> use v1.6.0-beta5
tenv <tool> use latest
tenv <tool> use latest-allowed
```
</details>

<details><summary><b>tenv &lt;tool&gt; detect</b></summary><br>

Detect the used version of tool for the working directory.

```console
$ tenv tofu detect
OpenTofu 1.6.0 will be run from this directory.
```
</details>

<details><summary><b>tenv &lt;tool&gt; reset</b></summary><br>
Reset used version of tool (remove `.<tool>-version` file from `<TOOL>_ROOT`).

```console
tenv <tool> reset
```
</details>


<details><summary><b>tenv &lt;tool&gt; uninstall [version]</b></summary><br>
Uninstall a specific version of OpenTofu (remove it from `<TOOL>_ROOT` directory without interpretation).

```console
tenv <tool> uninstall v1.6.0-alpha4
```
</details>

<details><summary><b>tenv &lt;tool&gt; list</b></summary><br>

List installed tool versions (located in `<TOOL>_ROOT` directory), sorted in ascending version order.

`tenv <tool> list` has a `--descending`, `-d` flag to sort in descending order.

```console
$ tenv <tool> list
  1.6.0-rc1 
* 1.6.0 (set by /home/dvaumoron/.tenv/.opentofu-version)
```
</details>

<details><summary><b>tenv &lt;tool&gt; list-remote</b></summary><br>
List installable tool versions (from `TOOL_REMOTEHappy_REMOTE url), sorted in ascending version order.

`tenv <tool> list-remote` has a `--descending`, `-d` flag to sort in descending order.

`tenv <tool> list-remote` has a `--stable`, `-s` flag to display only stable version.

```console
$ tenv <tool> list-remote
1.6.0-alpha1
1.6.0-alpha2
1.6.0-alpha3
1.6.0-alpha4
1.6.0-alpha5
1.6.0-beta1
1.6.0-beta2
1.6.0-beta3
1.6.0-beta4
1.6.0-beta5
1.6.0-rc1 (installed)
1.6.0 (installed)
```
</details>


<details><summary><b>tenv help [command]</b></summary><br>
Help about any command.

You can use `--help` `-h` flag instead.

```console
$ tenv help tf detect
Display Terraform current version.

Usage:
  tenv tf detect [flags]

Flags:
  -f, --force-remote         force search on versions available at TFENV_REMOTE url
  -h, --help                 help for detect
  -k, --key-file string      local path to PGP public key file (replace check against remote one)
  -n, --no-install           disable installation of missing version
  -c, --remote-conf string   path to remote configuration file (advanced settings)
  -u, --remote-url string    remote url to install from

Global Flags:
  -r, --root-path string   local path to install versions of OpenTofu and Terraform (default "/home/nonroot/.tenv")
  -v, --verbose            verbose output
```

```console
$ tenv tofu use -h
Switch the default OpenTofu version to use (set in .opentofu-version file in TOFUENV_ROOT)

Available parameter options:
- an exact Semver 2.0.0 version string to use
- a version constraint string (checked against version available in TOFUENV_ROOT directory)
- latest or latest-stable (checked against version available in TOFUENV_ROOT directory)
- latest-allowed or min-required to scan your OpenTofu files to detect which version is maximally allowed or minimally required.

Usage:
  tenv tofu use version [flags]

Flags:
  -f, --force-remote          force search on versions available at TOFUENV_REMOTE url
  -t, --github-token string   GitHub token (increases GitHub REST API rate limits)
  -h, --help                  help for use
  -k, --key-file string       local path to PGP public key file (replace check against remote one)
  -n, --no-install            disable installation of missing version
  -c, --remote-conf string    path to remote configuration file (advanced settings)
  -u, --remote-url string     remote url to install from
  -w, --working-dir           create .opentofu-version file in working directory

Global Flags:
  -r, --root-path string   local path to install versions of OpenTofu and Terraform (default "/home/nonroot/.tenv")
  -v, --verbose            verbose output
```
</details>


<a id="environment-variables"></a>
## Environment variables

tenv commands support multiple groups of environment variables, [OpenTofu](https://opentofu.org), [Terraform](https://www.terraform.io/) and [TerraGrunt](https://terragrunt.gruntwork.io/).

<a id="tofu-env-vars"></a>
### OpenTofu environment variables

<details><summary><b>TOFUENV_AUTO_INSTALL</b></summary><br>
String (Default: true)

If set to true **tenv** will automatically install a missing `OpenTofu` version needed (fallback to latest-allowed strategy when no [`.opentofu-version`](#opentofu-version-file) files are found).

`tenv` subcommands `detect` and `use` support a `--no-install`, `-n` disabling flag version.

#### Example: 
Use OpenTofu version 1.6.1 that is not installed, and auto installation is disabled. (-v flag is equivalent to `TOFUENV_VERBOSE=true`):

```console
$ TOFUENV_AUTO_INSTALL=false tenv use -v 1.6.1
Write 1.6.1 in /home/dvaumoron/.tenv/.opentofu-version
```

#### Example: 
Use OpenTofu version 1.6.0 that is not installed, and auto installation stay enabled.

```console
$ tenv use -v 1.6.0
Installation of OpenTofu 1.6.0
Write 1.6.0 in /home/dvaumoron/.tenv/.opentofu-version
```
</details>

<details><summary><b>TOFUENV_FORCE_REMOTE</b></summary><br>
String (Default: false)

If set to true **tenv** detection of needed version will skip local check and verify compatibility on remote list.

`tenv` subcommands `detect` and `use` support a `--force-remote`, `-f` flag version.
</details>

<details><summary><b>TOFUENV_OPENTOFU_PGP_KEY</b></summary><br>
String (Default: "")

Allow to specify a local file path to OpenTofu PGP public key, if not present download https://get.opentofu.org/opentofu.asc.

**tenv** subcommands `detect`, `ìnstall` and `use` support a `--key-file`, `-k` flag version.
</details>

<details><summary><b>TOFUENV_REMOTE</b></summary><br>
String (Default: https://api.github.com/repos/opentofu/opentofu/releases)

To install OpenTofu from a remote other than the default (must comply with [Github REST API](https://docs.github.com/en/rest?apiVersion=2022-11-28)).

`tenv tf` subcommands `detect`, `install`, `list-remote` and `use` support a `--remote-url`, `-u` flag version.
</details>

<details><summary><b>TOFUENV_ROOT</b></summary><br>

String (Default: `${HOME}/.tenv`)

The path to a directory where the local OpenTofu versions, Terraform versions and tenv configuration files exist.

`tenv` support a `--root-path`, `-r` flag version.
</details>

<details><summary><b>TOFUENV_GITHUB_TOKEN</b></summary><br>
String (Default: "")

Allow to specify a GitHub token to increase [GitHub Rate limits for the REST API](https://docs.github.com/en/rest/using-the-rest-api/rate-limits-for-the-rest-api). Useful because OpenTofu binares are downloaded from the OpenTofu GitHub repository.

`tenv` subcommands `detect`, `install`, `list-remote` and `use` support a `--github-token`, `-t` flag version.
</details>

<details><summary><b>TOFUENV_VERBOSE</b></summary><br>
String (Default: false)

Active the verbose display of **tenv**.

`tenv` support a `--verbose`, `-v` flag version.
</details>

<details><summary><b>TOFUENV_TOFU_VERSION</b></summary><br>
String (Default: "")

If not empty string, this variable overrides OpenTofu version, specified in [`.opentofu-version`](#opentofu-version-file) files.
`tenv` subcommands `install` and `detect` also respects this variable.

e.g. with :

```console
$ tofu version
OpenTofu v1.6.0
on linux_amd64
```

then :

```console
$ TOFUENV_TOFU_VERSION=1.6.0-rc1 tofu version
OpenTofu v1.6.0-rc1
on linux_amd64
```
</details>


<a id="tf-env-vars"></a>
### Terraform environment variables
<details><summary><b>TFENV_AUTO_INSTALL</b></summary><br>
String (Default: true)

If set to true tenv will automatically install a missing Terraform version needed (fallback to latest-allowed strategy when no [`.terraform-version`](#terraform-version-file) files are found).

`tenv tf` subcommands `detect` and `use` support a `--no-install`, `-n` disabling flag version.

Example: Use Terraform version 1.6.0-rc1 that is not installed, and auto installation is disabled. (-v flag is equivalent to `TFENV_VERBOSE=true`)

```console
$ TFENV_AUTO_INSTALL=false tenv tf use -v 1.6.0-rc1
Write 1.6.0-rc1 in /home/dvaumoron/.tenv/.terraform-version
```

Example: Use Terraform version 1.6.0-rc1 that is not installed, and auto installation stay enabled.

```console
$ tenv tf use -v 1.6.0-rc1
Installation of Terraform 1.6.0-rc1
Write 1.6.0-rc1 in /home/dvaumoron/.tenv/.terraform-version
```
</details>


<details><summary><b>TFENV_FORCE_REMOTE</b></summary><br>
String (Default: false)

If set to true tenv detection of needed version will skip local check and verify compatibility on remote list.

`tenv tf` subcommands `detect` and `use` support a `--force-remote`, `-f` flag version.
</details>


<details><summary><b>TFENV_HASHICORP_PGP_KEY</b></summary><br>
String (Default: "")

Allow to specify a local file path to Hashicorp PGP public key, if not present download https://www.hashicorp.com/.well-known/pgp-key.txt.

`tenv tf` subcommands `detect`, `ìnstall` and `use` support a `--key-file`, `-k` flag version.
</details>


<details><summary><b>TFENV_REMOTE</b></summary><br>
String (Default: https://releases.hashicorp.com)

To install Terraform from a remote other than the default (must comply with [Hashicorp Release API](https://releases.hashicorp.com/docs/api/v1))

`tenv tf` subcommands `detect`, `install`, `list-remote` and `use` support a `--remote-url`, `-u` flag version.
</details>


<details><summary><b>TFENV_ROOT</b></summary><br>
Path (Default: `$HOME/.tenv`)

The path to a directory where the local Terraform versions, OpenTofu versions and tenv configuration files exist.

`tenv tf` support a `--root-path`, `-r` flag version.
</details>


<details><summary><b>TFENV_VERBOSE</b></summary><br>
String (Default: false)

Active the verbose display of tenv.

`tenv tf` support a `--verbose`, `-v` flag version.
</details>

<details><summary><b>TFENV_TERRAFORM_VERSION</b></summary><br>
String (Default: "")

If not empty string, this variable overrides Terraform version, specified in [`.terraform-version`](#terraform-version-file) files.
`tenv tf` subcommands `install` and `detect` also respects this variable.

e.g. with :

```console
$ terraform version
Terraform v1.6.0
on linux_amd64
```

then :

```console
$ TFENV_TERRAFORM_VERSION=1.6.0-rc1 terraform version
Terraform v1.6.0-rc1
on linux_amd64
```

</details>

<a id="tg-env-vars"></a>
### Terragrunt environment variables

<details><summary><b>TG_REMOTE</b></summary><br>
String (Default: https://api.github.com/repos/gruntwork-io/terragrunt/releases)

To install Terragrunt from a remote other than the default (must comply with [Github REST API](https://docs.github.com/en/rest?apiVersion=2022-11-28))

`tenv tg` subcommands `detect`, `install`, `list-remote` and `use` support a `--remote-url`, `-u` flag version.
</details>


<details><summary><b>TG_VERSION</b></summary><br>
String (Default: "")

If not empty string, this variable overrides Terragrunt version, specified in [`.terragrunt-version`](#terragrunt-version-file) files.
`tenv tg` subcommands `install` and `detect` also respects this variable.

e.g. with :

```console
$ terragrunt -v
terragrunt version v0.54.22
```

then :

```console
$ TG_VERSION=0.54.1 terragrunt -v
terragrunt version v0.54.1
```

</details>

<a id="version-files"></a>
## version files

### .opentofu-version file

If you put a `.opentofu-version` file in the working directory, user home directory, or TOFUENV_ROOT directory, tenv detects it and uses the version written in it.
Note, that TOFUENV_TOFU_VERSION can be used to override version specified by `.opentofu-version` file.

Recognized values (same as `tenv use` command):

- an exact [Semver 2.0.0](https://semver.org/) version string to use
- a [version constraint](https://opentofu.org/docs/language/expressions/version-constraints) string (checked against versions available in TOFUENV_ROOT directory)
- `latest` or `latest-stable` (checked against versions available in TOFUENV_ROOT directory)
- `latest-allowed` or `min-required` to scan your OpenTofu files to detect which version is maximally allowed or minimally required.

See [required_version](https://opentofu.org/docs/language/settings#specifying-a-required-opentofu-version) docs.

### .terraform-version file

If you put a `.terraform-version` file in the working directory, user home directory, or TFENV_ROOT directory, tenv detects it and uses the version writtien in it.
Note that TFENV_TERRAFORM_VERSION can be used to override version specified by `.terraform-version` file.

Recognized values (same as `tenv use` command):

- an exact [Semver 2.0.0](https://semver.org/) version string to use
- a [version constraint](https://developer.hashicorp.com/terraform/language/expressions/version-constraints) string (checked against versions available in TFENV_ROOT directory)
- `latest` or `latest-stable` (checked against versions available in TFENV_ROOT directory)
- `latest-allowed` or `min-required` to scan your Terraform files to detect which version is maximally allowed or minimally required.

See [required_version](https://developer.hashicorp.com/terraform/language/settings#specifying-a-required-terraform-version) docs.

### .terragrunt-version file
TODO

### .tfswitchrc file
TODO

### .tgswitchrc file
TODO

### .tgswitch.toml file
TODO

### terragrunt.hcl file
or terragrunt.hcl.json
TODO

### .tf files

or .tf.json files
TODO

### required_version

Will scan through your IAC files and identify the latest allowed version as defined in the relevant files.

Currently the format for [Terraform required_version](https://developer.hashicorp.com/terraform/language/settings#specifying-a-required-terraform-version) and [OpenTofu required_version](https://opentofu.org/docs/language/settings#specifying-a-required-opentofu-version) are very similar, however this may change over time, always refer to docs for the latest format specification.

example:

```HCL
version = ">= 1.2.0, < 2.0.0"
```

This would identify the latest version at or above 1.2.0 and below 2.0.0

<a id="technical-details"></a>

## Technical details

### Project binaries

#### tofu

The `tofu` command in this project is a proxy to OpenTofu's `tofu` command  managed by `tenv`. The default resolution strategy is latest-allowed (without [TOFUENV_TOFU_VERSION](#tofu-env-vars) environment variable or [`.opentofu-version`](#opentofu-version-file) file).

#### terraform

The `terraform` command in this project is a proxy to HashiCorp's `terraform` command managed by `tenv`. The default resolution strategy is latest-allowed (without [TFENV_TERRAFORM_VERSION](#tf-env-vars) environment variable or `.terraform-version` file).

#### terragrunt

The `terragrunt` command in this project is a proxy to Gruntwork's `terragrunt` command managed by `tenv`. The default resolution strategy is latest-allowed (without [TG_VERSION](#tg-env-vars) environment variable or `.terragrunt-version` file).

### Terraform support

tenv relies on `.terraform-version` files, [TFENV_HASHICORP_PGP_KEY](#tf-env-vars), [TFENV_REMOTE](#tf-env-vars) and [TFENV_TERRAFORM_VERSION](#tf-env-vars) specifically to manage Terraform versions.

`tenv tf` have the same managing subcommands for Terraform versions (`detect`, `install`, `list`, `list-remote`, `reset`, `uninstall` and `use`).

tenv checks the Terraform PGP signature (there is no cosign signature available).

### Terragrunt support

tenv relies on `.terragrunt-version` files, [TG_REMOTE](#tg-env-vars) and [TG_VERSION](#tg-env-vars) specifically to manage Terragrunt versions.

`tenv tg` have the same managing subcommands for Terragrunt versions (`detect`, `install`, `list`, `list-remote`, `reset`, `uninstall` and `use`).

tenv checks the sha256 checksum (there is no signature available).

<a id="contributing"></a>
## Contributing

Contributions are what make the open source community such an amazing place to learn, inspire, and create. Any contributions you make are **greatly appreciated**.

If you have a suggestion that would make this better, please fork the repo and create a pull request. You can also simply open an issue with the tag "enhancement".
Don't forget to give the project a star! Thanks again!

1. Fork the Project
2. Create your Feature Branch (`git checkout -b feature/AmazingFeature`)
3. Commit your Changes (`git commit -m 'Add some AmazingFeature'`)
4. Push to the Branch (`git push origin feature/AmazingFeature`)
5. Open a Pull Request

<p align="right">(<a href="#readme-top">back to top</a>)</p>


<a id="community"></a>
## Community
Have questions or suggestions? Reach out to us via:

* [GitHub Issues](LINK_TO_ISSUES)
* User/Developer Group: Join github community to get update of Harbor's news, features, releases, or to provide suggestion and feedback.
* Slack: Join tofuutils's community for discussion and ask questions: OpenTofu, channel: #tofuutils


<a id="authors"></a>
## Authors
tenv is based on [tofuenv](https://github.com/tofuutils/tofuenv) and [gotofuenv](https://github.com/tofuutils/gotofuenv) projects and supported by tofuutils team with help from these awesome contributors:

<!-- markdownlint-disable no-inline-html -->
<a href="https://github.com/tofuutils/tenv/graphs/contributors">
  <img src="https://contrib.rocks/image?repo=tofuutils/tenv" />
</a>


<a href="https://star-history.com/#tofuutils/tenv&Date">
  <picture>
    <source media="(prefers-color-scheme: dark)" srcset="https://api.star-history.com/svg?repos=tofuutils/tenv&type=Date&theme=dark" />
    <source media="(prefers-color-scheme: light)" srcset="https://api.star-history.com/svg?repos=tofuutils/tenv&type=Date" />
    <img alt="Star History Chart" src="https://api.star-history.com/svg?repos=tofuutils/pre-commit-opentofu&type=Date" />
  </picture>
</a>

<!-- markdownlint-enable no-inline-html -->

<a id="licence"></a>
## LICENSE
The tenv project is distributed under the Apache 2.0 license. See [LICENSE](LICENSE).<|MERGE_RESOLUTION|>--- conflicted
+++ resolved
@@ -150,13 +150,8 @@
 <a id="usage"></a>
 
 ## Usage
-<<<<<<< HEAD
-
-**tenv** supports [OpenTofu](https://opentofu.org) and [Terraform](https://www.terraform.io/). To manage each binary you can use `tenv` subcommands (manage OpenTofu versions)  or `tenv tf` subcommands (manage Terraform versions). Below is a list of commands that use actual subcommands:
-TOFUENV_
-=======
+
 **tenv** supports [OpenTofu](https://opentofu.org), [Terragrunt](https://terragrunt.gruntwork.io/) and [Terraform](https://www.terraform.io/). To manage each binary you can use `tenv <tool> <command>`. Below is a list of tools and commands that use actual subcommands:
->>>>>>> f8f5c592
 
 | tool   | env vars                   | description                                    |
 | ------ | -------------------------- | ---------------------------------------------- |
