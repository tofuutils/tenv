--- conflicted
+++ resolved
@@ -141,15 +141,10 @@
 
 #### Docker Installation
 
-<<<<<<< HEAD
 You can use dockerized version of tenv via the following command:
 
 ```sh
 docker run -v ${HOME}/.tenv:/.tenv -u $(id -u) ghcr.io/tofuutils/tenv:latest -r /.tenv help
-=======
-```sh
-TODO
->>>>>>> 657b95e3
 ```
 
 <a id="usage"></a>
