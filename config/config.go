/*
 *
 * Copyright 2024 tofuutils authors.
 *
 * Licensed under the Apache License, Version 2.0 (the "License");
 * you may not use this file except in compliance with the License.
 * You may obtain a copy of the License at
 *
 *     http://www.apache.org/licenses/LICENSE-2.0
 *
 * Unless required by applicable law or agreed to in writing, software
 * distributed under the License is distributed on an "AS IS" BASIS,
 * WITHOUT WARRANTIES OR CONDITIONS OF ANY KIND, either express or implied.
 * See the License for the specific language governing permissions and
 * limitations under the License.
 *
 */

package config

import (
	"errors"
	"io/fs"
	"os"
	"path/filepath"
	"runtime"
	"strconv"

	"github.com/hashicorp/go-hclog"
	"github.com/tofuutils/tenv/pkg/loghelper"
	"gopkg.in/yaml.v3"
)

const (
	TenvName       = "tenv"
	TerraformName  = "terraform"
	TerragruntName = "terragrunt"
	TofuName       = "tofu"

	archEnvName        = "ARCH"
	autoInstallEnvName = "AUTO_INSTALL"
	forceRemoteEnvName = "FORCE_REMOTE"
	installModeEnvName = "INSTALL_MODE"
	listModeEnvName    = "LIST_MODE"
	listURLEnvName     = "LIST_URL"
	logEnvName         = "LOG"
	quietEnvName       = "QUIET"
	remoteURLEnvName   = "REMOTE"
	rootPathEnvName    = "ROOT"
	tokenEnvName       = "GITHUB_TOKEN" //nolint

	tenvPrefix             = "TENV_"
	tenvArchEnvName        = tenvPrefix + archEnvName
	tenvAutoInstallEnvName = tenvPrefix + autoInstallEnvName
	tenvForceRemoteEnvName = tenvPrefix + forceRemoteEnvName
	tenvLogEnvName         = tenvPrefix + logEnvName
	tenvQuietEnvName       = tenvPrefix + quietEnvName
	tenvRemoteConfEnvName  = tenvPrefix + "REMOTE_CONF"
	tenvRootPathEnvName    = tenvPrefix + rootPathEnvName
	tenvTokenEnvName       = tenvPrefix + tokenEnvName

	tfenvPrefix              = "TFENV_"
	tfArchEnvName            = tfenvPrefix + archEnvName
	tfAutoInstallEnvName     = tfenvPrefix + autoInstallEnvName
	tfForceRemoteEnvName     = tfenvPrefix + forceRemoteEnvName
	tfHashicorpPGPKeyEnvName = tfenvPrefix + "HASHICORP_PGP_KEY"
	tfInstallModeEnvName     = tfenvPrefix + installModeEnvName
	tfListModeEnvName        = tfenvPrefix + listModeEnvName
	tfListURLEnvName         = tfenvPrefix + listURLEnvName
	TfRemoteURLEnvName       = tfenvPrefix + remoteURLEnvName
	tfRootPathEnvName        = tfenvPrefix + rootPathEnvName
	TfVersionEnvName         = tfenvPrefix + "TERRAFORM_VERSION"

	tgPrefix             = "TG_"
	tgInstallModeEnvName = tgPrefix + installModeEnvName
	tgListModeEnvName    = tgPrefix + listModeEnvName
	tgListURLEnvName     = tgPrefix + listURLEnvName
	TgRemoteURLEnvName   = tgPrefix + remoteURLEnvName
	TgVersionEnvName     = tgPrefix + "VERSION"

	tofuenvPrefix             = "TOFUENV_"
	tofuArchEnvName           = tofuenvPrefix + archEnvName
	tofuAutoInstallEnvName    = tofuenvPrefix + autoInstallEnvName
	tofuForceRemoteEnvName    = tofuenvPrefix + forceRemoteEnvName
	tofuInstallModeEnvName    = tofuenvPrefix + installModeEnvName
	tofuListModeEnvName       = tofuenvPrefix + listModeEnvName
	tofuListURLEnvName        = tofuenvPrefix + listURLEnvName
	tofuOpenTofuPGPKeyEnvName = tofuenvPrefix + "OPENTOFU_PGP_KEY"
	TofuRemoteURLEnvName      = tofuenvPrefix + remoteURLEnvName
	tofuRootPathEnvName       = tofuenvPrefix + rootPathEnvName
	tofuTokenEnvName          = tofuenvPrefix + tokenEnvName
	TofuVersionEnvName        = tofuenvPrefix + "TOFU_VERSION"
)

type Config struct {
	AppLogger        hclog.Logger
<<<<<<< HEAD
	Display          func(...any)
=======
	Arch             string
	DisplayNormal    bool
>>>>>>> cd158bee
	DisplayVerbose   bool
	ForceQuiet       bool
	ForceRemote      bool
	GithubToken      string
	NoInstall        bool
	remoteConfLoaded bool
	RemoteConfPath   string
	RootPath         string
	Tf               RemoteConfig
	TfKeyPath        string
	Tg               RemoteConfig
	Tofu             RemoteConfig
	TofuKeyPath      string
	UserPath         string
}

func InitConfigFromEnv() (Config, error) {
	userPath, err := os.UserHomeDir()
	if err != nil {
		return Config{}, err
	}

	logLevel := hclog.Warn
	logLevelStr := os.Getenv(tenvLogEnvName)
	if logLevelStr != "" {
		logLevel = hclog.LevelFromString(logLevelStr)
	}
	appLogger := hclog.New(&hclog.LoggerOptions{
		Name: TenvName, Level: logLevel,
	})

	arch := getenvFallback(tenvArchEnvName, tofuArchEnvName, tfArchEnvName)
	if arch == "" {
		arch = runtime.GOARCH
	}

	autoInstall, err := getenvBoolFallback(true, tenvAutoInstallEnvName, tofuAutoInstallEnvName, tfAutoInstallEnvName)
	if err != nil {
		return Config{}, err
	}

	forceRemote, err := getenvBoolFallback(false, tenvForceRemoteEnvName, tofuForceRemoteEnvName, tfForceRemoteEnvName)
	if err != nil {
		return Config{}, err
	}

	rootPath := getenvFallback(tenvRootPathEnvName, tofuRootPathEnvName, tfRootPathEnvName)
	if rootPath == "" {
		rootPath = filepath.Join(userPath, ".tenv")
	}

	quiet, err := getenvBoolFallback(false, tenvQuietEnvName)
	if err != nil {
		return Config{}, err
	}

	return Config{
		AppLogger:      appLogger,
		Arch:           arch,
		ForceQuiet:     quiet,
		ForceRemote:    forceRemote,
		GithubToken:    getenvFallback(tenvTokenEnvName, tofuTokenEnvName),
		NoInstall:      !autoInstall,
		RemoteConfPath: os.Getenv(tenvRemoteConfEnvName),
		RootPath:       rootPath,
		Tf:             makeRemoteConfig(TfRemoteURLEnvName, tfListURLEnvName, tfInstallModeEnvName, tfListModeEnvName, defaultHashicorpURL, defaultHashicorpURL),
		TfKeyPath:      os.Getenv(tfHashicorpPGPKeyEnvName),
		Tg:             makeRemoteConfig(TgRemoteURLEnvName, tgListURLEnvName, tgInstallModeEnvName, tgListModeEnvName, defaultTerragruntGithubURL, baseGithubURL),
		Tofu:           makeRemoteConfig(TofuRemoteURLEnvName, tofuListURLEnvName, tofuInstallModeEnvName, tofuListModeEnvName, defaultTofuGithubURL, baseGithubURL),
		TofuKeyPath:    os.Getenv(tofuOpenTofuPGPKeyEnvName),
		UserPath:       userPath,
	}, nil
}

func (conf *Config) InitRemoteConf() error {
	if conf.remoteConfLoaded {
		return nil
	}
	conf.remoteConfLoaded = true

	remoteConfPath := conf.RemoteConfPath
	if remoteConfPath == "" {
		remoteConfPath = filepath.Join(conf.RootPath, "remote.yaml")
	}

	data, err := os.ReadFile(remoteConfPath)
	if err != nil {
		if !errors.Is(err, fs.ErrNotExist) {
			return err
		}
		conf.AppLogger.Debug("Can not read remote configuration file", loghelper.Error, err)

		return nil
	}

	var remoteConf map[string]map[string]string
	if err = yaml.Unmarshal(data, &remoteConf); err != nil {
		return err
	}

	conf.Tf.Data = remoteConf[TerraformName]
	conf.Tg.Data = remoteConf[TerragruntName]
	conf.Tofu.Data = remoteConf[TofuName]

	return nil
}

func (conf *Config) LogLevelUpdate() {
	if conf.ForceQuiet {
		conf.Display = loghelper.NoDisplay
		conf.DisplayVerbose = false
		conf.AppLogger.SetLevel(hclog.Off)
	} else {
		conf.Display = loghelper.StdErrDisplay
		if conf.DisplayVerbose {
			conf.AppLogger.SetLevel(hclog.Trace)
		}
	}
}

func getenvBoolFallback(defaultValue bool, keys ...string) (bool, error) {
	if verboseStr := getenvFallback(keys...); verboseStr != "" {
		return strconv.ParseBool(verboseStr)
	}

	return defaultValue, nil
}

func getenvFallback(keys ...string) string {
	for _, key := range keys {
		if value := os.Getenv(key); value != "" {
			return value
		}
	}

	return ""
}<|MERGE_RESOLUTION|>--- conflicted
+++ resolved
@@ -94,12 +94,8 @@
 
 type Config struct {
 	AppLogger        hclog.Logger
-<<<<<<< HEAD
+	Arch             string
 	Display          func(...any)
-=======
-	Arch             string
-	DisplayNormal    bool
->>>>>>> cd158bee
 	DisplayVerbose   bool
 	ForceQuiet       bool
 	ForceRemote      bool
