--- conflicted
+++ resolved
@@ -49,10 +49,7 @@
 				return err
 			}
 			fmt.Println(versionManager.FolderName, detectedVersion, "will be run from this directory.") //nolint
-<<<<<<< HEAD
-
-=======
->>>>>>> 1c35d5fa
+
 			return nil
 		},
 	}
