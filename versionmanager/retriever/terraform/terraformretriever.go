--- conflicted
+++ resolved
@@ -195,12 +195,8 @@
 		if osStr != searchedOs || archStr != searchedArch {
 			continue
 		}
-<<<<<<< HEAD
-
-		return fileName, downloadUrl, downloadSumsUrl, downloadSumsSigUrl, nil
-=======
+
 		return fileName, downloadURL, downloadSumsURL, downloadSumsSigURL, nil
->>>>>>> 1c35d5fa
 	}
 
 	return "", "", "", "", apierrors.ErrAsset
@@ -213,11 +209,7 @@
 		return nil, apierrors.ErrReturn
 	}
 
-<<<<<<< HEAD
 	releases := make([]string, 0, len(object))
-=======
-	var releases []string //nolint
->>>>>>> 1c35d5fa
 	for version := range object {
 		releases = append(releases, version)
 	}
